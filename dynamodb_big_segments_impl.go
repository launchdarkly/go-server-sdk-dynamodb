--- conflicted
+++ resolved
@@ -72,12 +72,8 @@
 		return subsystems.BigSegmentStoreMetadata{}, err // COVERAGE: can't cause this in unit tests
 	}
 	if len(result.Item) == 0 {
-<<<<<<< HEAD
-		return subsystems.BigSegmentStoreMetadata{}, errors.New("timestamp not found")
-=======
 		// this is just a "not found" result, not a database error
-		return interfaces.BigSegmentStoreMetadata{}, nil
->>>>>>> b7af43ed
+		return subsystems.BigSegmentStoreMetadata{}, nil
 	}
 
 	value := attrValueToUint64(result.Item[bigSegmentsSyncTimeAttr])
