--- conflicted
+++ resolved
@@ -2,7 +2,10 @@
 
 All notable changes to the LaunchDarkly Go SDK DynamoDB integration will be documented in this file. This project adheres to [Semantic Versioning](http://semver.org).
 
-<<<<<<< HEAD
+## [2.0.1] - 2023-01-17
+### Fixed:
+- When using Big Segments, do not log a database error if the Big Segments status data has not yet been populated.
+
 ## [3.0.1] - 2022-12-07
 ### Fixed:
 - Updated SDK dependency to use v6.0.0 release.
@@ -17,11 +20,6 @@
 
 ### Changed:
 - The type `DynamoDBDataStoreBuilder` has been removed, replaced by a generic type `DynamoDBStoreBuilder`. Application code would not normally need to reference these types by name, but if necessary, use either `DynamoDBStoreBuilder[PersistentDataStore]` or `DynamoDBStoreBuilder[BigSegmentStore]` depending on whether you are configuring a regular data store or a Big Segment store.
-=======
-## [2.0.1] - 2023-01-17
-### Fixed:
-- When using Big Segments, do not log a database error if the Big Segments status data has not yet been populated.
->>>>>>> b7af43ed
 
 ## [2.0.0] - 2022-09-07
 This release updates the integration to use [`aws-sdk-go-v2`](https://github.com/aws/aws-sdk-go-v2) instead of the older AWS SDK. There is no functional difference in terms of database operations.
